--- conflicted
+++ resolved
@@ -179,24 +179,23 @@
   }
 
   EGeometricModel eGeometricModelToCompute = FUNDAMENTAL_MATRIX;
-  std::string sPutativeMatchesFilename = "matches.putative.txt";
-  std::string sGeometricMatchesFilename = "";
-  switch(sGeometricModel[0])
-  {
-    case 'f': case 'F':
+  if(sGeometricModel.size() != 1)
+  {
+      std::cerr << "Unknown geometric model: " << sGeometricModel << std::endl;
+      return EXIT_FAILURE;
+  }
+  const std::string sGeometricMode = std::string(1, std::tolower(sGeometricModel[0]));
+  switch(sGeometricMode[0])
+  {
+    case 'f':
       eGeometricModelToCompute = FUNDAMENTAL_MATRIX;
-      sGeometricMatchesFilename = "matches.f.bin";
-    break;
-    case 'e': case 'E':
+    case 'e':
       eGeometricModelToCompute = ESSENTIAL_MATRIX;
-      sGeometricMatchesFilename = "matches.e.bin";
-    break;
-    case 'h': case 'H':
+    case 'h':
       eGeometricModelToCompute = HOMOGRAPHY_MATRIX;
-      sGeometricMatchesFilename = "matches.h.bin";
     break;
     default:
-      std::cerr << "Unknown geometric model" << std::endl;
+      std::cerr << "Unknown geometric model: " << sGeometricMode << std::endl;
       return EXIT_FAILURE;
   }
 
@@ -267,28 +266,13 @@
   std::cout << std::endl << " - PUTATIVE MATCHES - " << std::endl;
 
   // If the matches already exists, reload them
-<<<<<<< HEAD
-  if (!bForce && stlplus::file_exists(sMatchesDirectory + "/" + sPutativeMatchesFilename))
-  {
-    PairedIndMatchImport(sMatchesDirectory + "/" + sPutativeMatchesFilename, map_PutativesMatches);
+  if (!bForce &&
+     (!matchFilePerImage ?
+          stlplus::is_file(stlplus::create_filespec(sMatchesDirectory, "putative.bin"))
+        : stlplus::folder_wildcard(sMatchesDirectory, "*.putative.bin", false).size()))
+  {
+    Load(map_PutativesMatches, sfm_data.GetViewsKeys(), sMatchesDirectory, "putative");
     std::cout << "\t PREVIOUS RESULTS LOADED" << std::endl;
-=======
-  if
-  (
-    !bForce
-    && (stlplus::file_exists(sMatchesDirectory + "/matches.putative.txt")
-        || stlplus::file_exists(sMatchesDirectory + "/matches.putative.bin"))
-  )
-  {
-    if (!(Load(map_PutativesMatches, sMatchesDirectory + "/matches.putative.bin") ||
-          Load(map_PutativesMatches, sMatchesDirectory + "/matches.putative.txt")) )
-    {
-      std::cerr << "Cannot load input matches file";
-      return EXIT_FAILURE;
-    }
-    std::cout << "\t PREVIOUS RESULTS LOADED;"
-      << " #pair: " << map_PutativesMatches.size() << std::endl;
->>>>>>> 08f6b082
   }
   else // Compute the putative matches
   {
@@ -391,25 +375,9 @@
       //---------------------------------------
       //-- Export putative matches
       //---------------------------------------
-<<<<<<< HEAD
-      if( !matchFilePerImage )
-      {
-        ExportPairedIndMatchFile(map_PutativesMatches, std::string(sMatchesDirectory + "/" + sPutativeMatchesFilename));
-      }
-      else
-      {
-        ExportPairedIndMatchFilePerImage(map_PutativesMatches, sMatchesDirectory, sPutativeMatchesFilename);
-=======
-      if (!Save(map_PutativesMatches, std::string(sMatchesDirectory + "/matches.putative.bin")))
-      {
-        std::cerr
-          << "Cannot save computed matches in: "
-          << std::string(sMatchesDirectory + "/matches.putative.bin");
-        return EXIT_FAILURE;
->>>>>>> 08f6b082
-      }
-    }
-    std::cout << "Task (Regions Loading+Matching) done in (s): " << timer.elapsed() << std::endl;
+      Save(map_PutativesMatches, sMatchesDirectory, "putative", "bin", matchFilePerImage);
+    }
+    std::cout << "Task (Regions Matching) done in (s): " << timer.elapsed() << std::endl;
   }
   //-- export putative matches Adjacency matrix
   PairWiseMatchingToAdjacencyMatrixSVG(vec_fileNames.size(),
@@ -493,24 +461,7 @@
     //---------------------------------------
     //-- Export geometric filtered matches
     //---------------------------------------
-<<<<<<< HEAD
-    if( !matchFilePerImage )
-    {
-      ExportPairedIndMatchFile(map_GeometricMatches, std::string(sMatchesDirectory + "/" + sGeometricMatchesFilename).c_str());
-    }
-    else
-    {
-      ExportPairedIndMatchFilePerImage(map_GeometricMatches, sMatchesDirectory, sGeometricMatchesFilename);
-=======
-    if (!Save(map_GeometricMatches,
-      std::string(sMatchesDirectory + "/" + sGeometricMatchesFilename)))
-    {
-      std::cerr
-          << "Cannot save computed matches in: "
-          << std::string(sMatchesDirectory + "/" + sGeometricMatchesFilename);
-      return EXIT_FAILURE;
->>>>>>> 08f6b082
-    }
+    Save(map_GeometricMatches, sMatchesDirectory, sGeometricMode, "bin", matchFilePerImage);
 
     std::cout << "Task done in (s): " << timer.elapsed() << std::endl;
 
