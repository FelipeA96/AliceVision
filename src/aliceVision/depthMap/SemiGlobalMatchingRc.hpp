--- conflicted
+++ resolved
@@ -58,20 +58,8 @@
     void computeDepthsTcamsLimits(StaticVector<StaticVector<float>*>* alldepths);
     void computeDepths(float minDepth, float maxDepth, StaticVector<StaticVector<float>*>* alldepths);
     void computeDepthsAndResetTCams();
-<<<<<<< HEAD
 
 protected:
-    SemiGlobalMatchingParams* sp;
-
-    const int rc;
-    const int scale;
-    const int step;
-    int wsh;
-    float gammaC, gammaP;
-    StaticVector<float>* depths;
-    StaticVector<Pixel> depthsTcamsLimits;
-    int w, h;
-
     std::string outDir;
     std::string tmpDir;
     std::string tcamsFileName;
@@ -80,9 +68,6 @@
     std::string SGM_depthMapFileName;
     std::string SGM_simMapFileName;
     std::string SGM_idDepthMapFileName;
-=======
-    void getSubDepthsForTCam(int tcamid, std::vector<float>& subDepths);
->>>>>>> f3339444
 };
 
 } // namespace depthMap
