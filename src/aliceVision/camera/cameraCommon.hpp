// This file is part of the AliceVision project.
// Copyright (c) 2016 AliceVision contributors.
// Copyright (c) 2012 openMVG contributors.
// This Source Code Form is subject to the terms of the Mozilla Public License,
// v. 2.0. If a copy of the MPL was not distributed with this file,
// You can obtain one at https://mozilla.org/MPL/2.0/.

#pragma once

#include <boost/detail/bitmask.hpp>
#include <boost/algorithm/string.hpp>

#include <string>
#include <stdexcept>
#include <algorithm>
#include <vector>
#include <string>

namespace aliceVision {
namespace camera {

enum EINTRINSIC
{
<<<<<<< HEAD
  PINHOLE_CAMERA = 0,          // no distortion
  PINHOLE_CAMERA_RADIAL1 = 1,  // radial distortion K1
  PINHOLE_CAMERA_RADIAL3 = 2,  // radial distortion K1,K2,K3
  PINHOLE_CAMERA_BROWN = 3,    // radial distortion K1,K2,K3, tangential distortion T1,T2
  PINHOLE_CAMERA_FISHEYE = 4,  // a simple Fish-eye distortion model with 4 distortion coefficients
  PINHOLE_CAMERA_FISHEYE1 = 5, // a simple Fish-eye distortion model with 1 distortion coefficient
  EQUIDISTANT_CAMERA = 6,
  EQUIDISTANT_CAMERA_RADIAL3 = 7,
  CAMERA_END
=======
    UNKNOWN = (1u << 0),
    PINHOLE_CAMERA = (1u << 1),          // no distortion
    PINHOLE_CAMERA_RADIAL1 = (1u << 2),  // radial distortion K1
    PINHOLE_CAMERA_RADIAL3 = (1u << 3),  // radial distortion K1,K2,K3
    PINHOLE_CAMERA_BROWN = (1u << 4),    // radial distortion K1,K2,K3, tangential distortion T1,T2
    PINHOLE_CAMERA_FISHEYE = (1u << 5),  // a simple Fish-eye distortion model with 4 distortion coefficients
    PINHOLE_CAMERA_FISHEYE1 = (1u << 6), // a simple Fish-eye distortion model with 1 distortion coefficient
    VALID_PINHOLE = PINHOLE_CAMERA | PINHOLE_CAMERA_RADIAL1 | PINHOLE_CAMERA_RADIAL3 | PINHOLE_CAMERA_BROWN |
                    PINHOLE_CAMERA_FISHEYE | PINHOLE_CAMERA_FISHEYE1,
    VALID_CAMERA_MODEL = VALID_PINHOLE,
>>>>>>> 2930f5b7
};

BOOST_BITMASK(EINTRINSIC)

inline std::string EINTRINSIC_enumToString(EINTRINSIC intrinsic)
{
  switch(intrinsic)
  {
<<<<<<< HEAD
    case PINHOLE_CAMERA:          return "pinhole";
    case PINHOLE_CAMERA_RADIAL1:  return "radial1";
    case PINHOLE_CAMERA_RADIAL3:  return "radial3";
    case PINHOLE_CAMERA_BROWN:    return "brown";
    case PINHOLE_CAMERA_FISHEYE:  return "fisheye4";
    case PINHOLE_CAMERA_FISHEYE1: return "fisheye1";
    case EQUIDISTANT_CAMERA:      return "equidistant";
    case EQUIDISTANT_CAMERA_RADIAL3:      return "equidistant_r3";
    case CAMERA_END:
      break;
=======
      case EINTRINSIC::PINHOLE_CAMERA: return "pinhole";
      case EINTRINSIC::PINHOLE_CAMERA_RADIAL1: return "radial1";
      case EINTRINSIC::PINHOLE_CAMERA_RADIAL3: return "radial3";
      case EINTRINSIC::PINHOLE_CAMERA_BROWN: return "brown";
      case EINTRINSIC::PINHOLE_CAMERA_FISHEYE: return "fisheye4";
      case EINTRINSIC::PINHOLE_CAMERA_FISHEYE1: return "fisheye1";
      case EINTRINSIC::UNKNOWN:
      case EINTRINSIC::VALID_PINHOLE:
          break;
>>>>>>> 2930f5b7
  }
  throw std::out_of_range("Invalid Intrinsic Enum");
}

inline EINTRINSIC EINTRINSIC_stringToEnum(const std::string& intrinsic)
{
  std::string type = intrinsic;
  std::transform(type.begin(), type.end(), type.begin(), ::tolower); //tolower

<<<<<<< HEAD
  if(type == "pinhole")  return PINHOLE_CAMERA;
  if(type == "radial1")  return PINHOLE_CAMERA_RADIAL1;
  if(type == "radial3")  return PINHOLE_CAMERA_RADIAL3;
  if(type == "brown")    return PINHOLE_CAMERA_BROWN;
  if(type == "fisheye4") return PINHOLE_CAMERA_FISHEYE;
  if(type == "fisheye1") return PINHOLE_CAMERA_FISHEYE1;
  if(type == "equidistant") return EQUIDISTANT_CAMERA;
  if(type == "equidistant_r3") return EQUIDISTANT_CAMERA_RADIAL3;
=======
  if(type == "pinhole") return EINTRINSIC::PINHOLE_CAMERA;
  if(type == "radial1") return EINTRINSIC::PINHOLE_CAMERA_RADIAL1;
  if(type == "radial3") return EINTRINSIC::PINHOLE_CAMERA_RADIAL3;
  if(type == "brown") return EINTRINSIC::PINHOLE_CAMERA_BROWN;
  if(type == "fisheye4") return EINTRINSIC::PINHOLE_CAMERA_FISHEYE;
  if(type == "fisheye1") return EINTRINSIC::PINHOLE_CAMERA_FISHEYE1;
>>>>>>> 2930f5b7

  throw std::out_of_range(intrinsic);
}

inline std::ostream& operator<<(std::ostream& os, EINTRINSIC e)
{
    return os << EINTRINSIC_enumToString(e);
}

inline std::istream& operator>>(std::istream& in, EINTRINSIC& e)
{
    std::string token;
    in >> token;
    e = EINTRINSIC_stringToEnum(token);
    return in;
}

// Return if the camera type is a valid enum
inline bool isValid(EINTRINSIC eintrinsic)
{
<<<<<<< HEAD
  return eintrinsic >= PINHOLE_CAMERA && eintrinsic < CAMERA_END;
=======
    return EINTRINSIC::VALID_CAMERA_MODEL & eintrinsic;
>>>>>>> 2930f5b7
}

inline bool isPinhole(EINTRINSIC eintrinsic)
{
<<<<<<< HEAD
  switch (eintrinsic) {
  case PINHOLE_CAMERA:
  case PINHOLE_CAMERA_RADIAL1:
  case PINHOLE_CAMERA_RADIAL3:
  case PINHOLE_CAMERA_BROWN:
  case PINHOLE_CAMERA_FISHEYE:
  case PINHOLE_CAMERA_FISHEYE1:
    return true;
  default:
    return false;
  }
}

inline bool isEquidistant(EINTRINSIC eintrinsic)
{
  switch (eintrinsic) {
  case EQUIDISTANT_CAMERA:
  case EQUIDISTANT_CAMERA_RADIAL3:
    return true;
  default:
    return false;
  }
=======
    return EINTRINSIC::VALID_PINHOLE & eintrinsic;
}

inline EINTRINSIC EINTRINSIC_parseStringToBitmask(const std::string& str, const std::string& joinChar = ",")
{   
    std::vector<std::string> intrinsicsVec;
    boost::split(intrinsicsVec, str, boost::is_any_of(joinChar));
    if(!intrinsicsVec.size())
    {
        throw std::invalid_argument("'" + str + "'can't be parsed to EINTRINSIC Bitmask."); 
    }
    EINTRINSIC mask = EINTRINSIC_stringToEnum(intrinsicsVec[0]);
    for(const std::string& intrinsic : intrinsicsVec)
    {
        mask |= EINTRINSIC_stringToEnum(intrinsic);
    }
    return mask;
>>>>>>> 2930f5b7
}

} // namespace camera
} // namespace aliceVision<|MERGE_RESOLUTION|>--- conflicted
+++ resolved
@@ -21,17 +21,6 @@
 
 enum EINTRINSIC
 {
-<<<<<<< HEAD
-  PINHOLE_CAMERA = 0,          // no distortion
-  PINHOLE_CAMERA_RADIAL1 = 1,  // radial distortion K1
-  PINHOLE_CAMERA_RADIAL3 = 2,  // radial distortion K1,K2,K3
-  PINHOLE_CAMERA_BROWN = 3,    // radial distortion K1,K2,K3, tangential distortion T1,T2
-  PINHOLE_CAMERA_FISHEYE = 4,  // a simple Fish-eye distortion model with 4 distortion coefficients
-  PINHOLE_CAMERA_FISHEYE1 = 5, // a simple Fish-eye distortion model with 1 distortion coefficient
-  EQUIDISTANT_CAMERA = 6,
-  EQUIDISTANT_CAMERA_RADIAL3 = 7,
-  CAMERA_END
-=======
     UNKNOWN = (1u << 0),
     PINHOLE_CAMERA = (1u << 1),          // no distortion
     PINHOLE_CAMERA_RADIAL1 = (1u << 2),  // radial distortion K1
@@ -39,10 +28,12 @@
     PINHOLE_CAMERA_BROWN = (1u << 4),    // radial distortion K1,K2,K3, tangential distortion T1,T2
     PINHOLE_CAMERA_FISHEYE = (1u << 5),  // a simple Fish-eye distortion model with 4 distortion coefficients
     PINHOLE_CAMERA_FISHEYE1 = (1u << 6), // a simple Fish-eye distortion model with 1 distortion coefficient
+    EQUIDISTANT_CAMERA = (1u << 7),      // an equidistant model
+    EQUIDISTANT_CAMERA_RADIAL3 = (1u << 8),  // an equidistant model with radial distortion
     VALID_PINHOLE = PINHOLE_CAMERA | PINHOLE_CAMERA_RADIAL1 | PINHOLE_CAMERA_RADIAL3 | PINHOLE_CAMERA_BROWN |
                     PINHOLE_CAMERA_FISHEYE | PINHOLE_CAMERA_FISHEYE1,
-    VALID_CAMERA_MODEL = VALID_PINHOLE,
->>>>>>> 2930f5b7
+    VALID_EQUIDISTANT = EQUIDISTANT_CAMERA | EQUIDISTANT_CAMERA_RADIAL3,
+    VALID_CAMERA_MODEL = VALID_PINHOLE | VALID_EQUIDISTANT,
 };
 
 BOOST_BITMASK(EINTRINSIC)
@@ -51,28 +42,19 @@
 {
   switch(intrinsic)
   {
-<<<<<<< HEAD
-    case PINHOLE_CAMERA:          return "pinhole";
-    case PINHOLE_CAMERA_RADIAL1:  return "radial1";
-    case PINHOLE_CAMERA_RADIAL3:  return "radial3";
-    case PINHOLE_CAMERA_BROWN:    return "brown";
-    case PINHOLE_CAMERA_FISHEYE:  return "fisheye4";
-    case PINHOLE_CAMERA_FISHEYE1: return "fisheye1";
-    case EQUIDISTANT_CAMERA:      return "equidistant";
-    case EQUIDISTANT_CAMERA_RADIAL3:      return "equidistant_r3";
-    case CAMERA_END:
-      break;
-=======
       case EINTRINSIC::PINHOLE_CAMERA: return "pinhole";
       case EINTRINSIC::PINHOLE_CAMERA_RADIAL1: return "radial1";
       case EINTRINSIC::PINHOLE_CAMERA_RADIAL3: return "radial3";
       case EINTRINSIC::PINHOLE_CAMERA_BROWN: return "brown";
       case EINTRINSIC::PINHOLE_CAMERA_FISHEYE: return "fisheye4";
       case EINTRINSIC::PINHOLE_CAMERA_FISHEYE1: return "fisheye1";
+      case EINTRINSIC::EQUIDISTANT_CAMERA: return "equidistant";
+      case EINTRINSIC::EQUIDISTANT_CAMERA_RADIAL3: return "equidistant_r3";
       case EINTRINSIC::UNKNOWN:
       case EINTRINSIC::VALID_PINHOLE:
+      case EINTRINSIC::VALID_EQUIDISTANT:
+      case EINTRINSIC::VALID_CAMERA_MODEL:
           break;
->>>>>>> 2930f5b7
   }
   throw std::out_of_range("Invalid Intrinsic Enum");
 }
@@ -82,23 +64,14 @@
   std::string type = intrinsic;
   std::transform(type.begin(), type.end(), type.begin(), ::tolower); //tolower
 
-<<<<<<< HEAD
-  if(type == "pinhole")  return PINHOLE_CAMERA;
-  if(type == "radial1")  return PINHOLE_CAMERA_RADIAL1;
-  if(type == "radial3")  return PINHOLE_CAMERA_RADIAL3;
-  if(type == "brown")    return PINHOLE_CAMERA_BROWN;
-  if(type == "fisheye4") return PINHOLE_CAMERA_FISHEYE;
-  if(type == "fisheye1") return PINHOLE_CAMERA_FISHEYE1;
-  if(type == "equidistant") return EQUIDISTANT_CAMERA;
-  if(type == "equidistant_r3") return EQUIDISTANT_CAMERA_RADIAL3;
-=======
   if(type == "pinhole") return EINTRINSIC::PINHOLE_CAMERA;
   if(type == "radial1") return EINTRINSIC::PINHOLE_CAMERA_RADIAL1;
   if(type == "radial3") return EINTRINSIC::PINHOLE_CAMERA_RADIAL3;
   if(type == "brown") return EINTRINSIC::PINHOLE_CAMERA_BROWN;
   if(type == "fisheye4") return EINTRINSIC::PINHOLE_CAMERA_FISHEYE;
   if(type == "fisheye1") return EINTRINSIC::PINHOLE_CAMERA_FISHEYE1;
->>>>>>> 2930f5b7
+  if(type == "equidistant") return EINTRINSIC::EQUIDISTANT_CAMERA;
+  if(type == "equidistant_r3") return EINTRINSIC::EQUIDISTANT_CAMERA_RADIAL3;
 
   throw std::out_of_range(intrinsic);
 }
@@ -119,40 +92,17 @@
 // Return if the camera type is a valid enum
 inline bool isValid(EINTRINSIC eintrinsic)
 {
-<<<<<<< HEAD
-  return eintrinsic >= PINHOLE_CAMERA && eintrinsic < CAMERA_END;
-=======
     return EINTRINSIC::VALID_CAMERA_MODEL & eintrinsic;
->>>>>>> 2930f5b7
 }
 
 inline bool isPinhole(EINTRINSIC eintrinsic)
 {
-<<<<<<< HEAD
-  switch (eintrinsic) {
-  case PINHOLE_CAMERA:
-  case PINHOLE_CAMERA_RADIAL1:
-  case PINHOLE_CAMERA_RADIAL3:
-  case PINHOLE_CAMERA_BROWN:
-  case PINHOLE_CAMERA_FISHEYE:
-  case PINHOLE_CAMERA_FISHEYE1:
-    return true;
-  default:
-    return false;
-  }
+    return EINTRINSIC::VALID_PINHOLE & eintrinsic;
 }
 
 inline bool isEquidistant(EINTRINSIC eintrinsic)
 {
-  switch (eintrinsic) {
-  case EQUIDISTANT_CAMERA:
-  case EQUIDISTANT_CAMERA_RADIAL3:
-    return true;
-  default:
-    return false;
-  }
-=======
-    return EINTRINSIC::VALID_PINHOLE & eintrinsic;
+    return EINTRINSIC::VALID_EQUIDISTANT & eintrinsic;
 }
 
 inline EINTRINSIC EINTRINSIC_parseStringToBitmask(const std::string& str, const std::string& joinChar = ",")
@@ -169,7 +119,6 @@
         mask |= EINTRINSIC_stringToEnum(intrinsic);
     }
     return mask;
->>>>>>> 2930f5b7
 }
 
 } // namespace camera
