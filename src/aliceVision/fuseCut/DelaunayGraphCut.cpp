--- conflicted
+++ resolved
@@ -3054,19 +3054,11 @@
 
   ALICEVISION_LOG_INFO("Creating dense point cloud.");
 
-<<<<<<< HEAD
-  float minDist = hexah ? (hexah[0] - hexah[1]).size() / 1000.0f : 0.00001f;
+  const float minDist = hexah ? (hexah[0] - hexah[1]).size() / 1000.0f : 0.00001f;
   const int helperPointsGridSize = _mp.userParams.get<int>("LargeScale.helperPointsGridSize", 10);
   const int densifyNbFront = _mp.userParams.get<int>("LargeScale.densifyNbFront", 0);
   const int densifyNbBack = _mp.userParams.get<int>("LargeScale.densifyNbBack", 0);
   const double densifyScale = _mp.userParams.get<double>("LargeScale.densifyScale", 1.0);
-=======
-  const float minDist = hexah ? (hexah[0] - hexah[1]).size() / 1000.0f : 0.00001f;
-  const int helperPointsGridSize = mp->userParams.get<int>("LargeScale.helperPointsGridSize", 10);
-  const int densifyNbFront = mp->userParams.get<int>("LargeScale.densifyNbFront", 0);
-  const int densifyNbBack = mp->userParams.get<int>("LargeScale.densifyNbBack", 0);
-  const double densifyScale = mp->userParams.get<double>("LargeScale.densifyScale", 1.0);
->>>>>>> 38abd371
 
   // add points from depth maps
   if(depthMapsFuseParams != nullptr)
