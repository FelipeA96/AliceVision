--- conflicted
+++ resolved
@@ -1,89 +1,70 @@
-
-// Copyright (c) 2012, 2013 Pierre MOULON.
-
-// This Source Code Form is subject to the terms of the Mozilla Public
-// License, v. 2.0. If a copy of the MPL was not distributed with this
-// file, You can obtain one at http://mozilla.org/MPL/2.0/.
-
-#ifndef OPENMVG_MATCHING_IND_MATCH_UTILS_H
-#define OPENMVG_MATCHING_IND_MATCH_UTILS_H
-
-#include "openMVG/matching/indMatch.hpp"
-#include <map>
-#include <fstream>
-#include <iterator>
-#include <string>
-#include <vector>
-
-namespace openMVG {
-namespace matching {
-
-/// Export vector of IndMatch to a stream
-static bool PairedIndMatchToStream(
-  const PairWiseMatches & map_indexedMatches,
-  std::ostream & os)
-{
-  for (PairWiseMatches::const_iterator iter = map_indexedMatches.begin();
-<<<<<<< HEAD
-    iter != map_indexedMatches.end();
-    ++iter)
-  {
-    const size_t I = iter->first.first;
-    const size_t J = iter->first.second;
-    const std::vector<IndMatch> & vec_matches = iter->second;
-    os << I << " " << J << '\n' << vec_matches.size() << '\n';
-    copy(vec_matches.begin(), vec_matches.end(),
-         std::ostream_iterator<IndMatch>(os, "\n"));
-  }
-  return os.good();
-}
-
-/// Import vector of IndMatch from a file
-static bool PairedIndMatchImport(
-  const std::string & fileName,
-=======
-    iter != map_indexedMatches.end();
-    ++iter)
-  {
-    const size_t I = iter->first.first;
-    const size_t J = iter->first.second;
-    const std::vector<IndMatch> & vec_matches = iter->second;
-    os << I << " " << J << '\n' << vec_matches.size() << '\n';
-    copy(vec_matches.begin(), vec_matches.end(),
-         std::ostream_iterator<IndMatch>(os, "\n"));
-  }
-  return os.good();
-}
-
-/// Import vector of IndMatch from a file
-static bool PairedIndMatchImport(
-  const std::string & fileName,
->>>>>>> 72805d28
-  PairWiseMatches & map_indexedMatches)
-{
-  bool bOk = false;
-  std::ifstream in(fileName.c_str());
-  if (in.is_open()) {
-    map_indexedMatches.clear();
-
-    size_t I, J, number;
-    while (in >> I >> J >> number)  {
-      std::vector<IndMatch> matches(number);
-      for (size_t i = 0; i < number; ++i) {
-        in >> matches[i];
-      }
-      map_indexedMatches[std::make_pair(I,J)] = matches;
-    }
-    bOk = true;
-  }
-  else  {
-    std::cout << std::endl << "ERROR indexedMatchesUtils::import(...)" << std::endl
-      << "with : " << fileName << std::endl;
-    bOk = false;
-  }
-  return bOk;
-}
-}  // namespace matching
-}  // namespace openMVG
-
-#endif // #define OPENMVG_MATCHING_IND_MATCH_UTILS_H
+
+// Copyright (c) 2012, 2013 Pierre MOULON.
+
+// This Source Code Form is subject to the terms of the Mozilla Public
+// License, v. 2.0. If a copy of the MPL was not distributed with this
+// file, You can obtain one at http://mozilla.org/MPL/2.0/.
+
+#ifndef OPENMVG_MATCHING_IND_MATCH_UTILS_H
+#define OPENMVG_MATCHING_IND_MATCH_UTILS_H
+
+#include "openMVG/matching/indMatch.hpp"
+#include <map>
+#include <fstream>
+#include <iterator>
+#include <string>
+#include <vector>
+
+namespace openMVG {
+namespace matching {
+
+/// Export vector of IndMatch to a stream
+static bool PairedIndMatchToStream(
+  const PairWiseMatches & map_indexedMatches,
+  std::ostream & os)
+{
+  for (PairWiseMatches::const_iterator iter = map_indexedMatches.begin();
+    iter != map_indexedMatches.end();
+    ++iter)
+  {
+    const size_t I = iter->first.first;
+    const size_t J = iter->first.second;
+    const std::vector<IndMatch> & vec_matches = iter->second;
+    os << I << " " << J << '\n' << vec_matches.size() << '\n';
+    copy(vec_matches.begin(), vec_matches.end(),
+         std::ostream_iterator<IndMatch>(os, "\n"));
+  }
+  return os.good();
+}
+
+/// Import vector of IndMatch from a file
+static bool PairedIndMatchImport(
+  const std::string & fileName,
+  PairWiseMatches & map_indexedMatches)
+{
+  bool bOk = false;
+  std::ifstream in(fileName.c_str());
+  if (in.is_open()) {
+    map_indexedMatches.clear();
+
+    size_t I, J, number;
+    while (in >> I >> J >> number)  {
+      std::vector<IndMatch> matches(number);
+      for (size_t i = 0; i < number; ++i) {
+        in >> matches[i];
+      }
+      map_indexedMatches[std::make_pair(I,J)] = matches;
+    }
+    bOk = true;
+  }
+  else  {
+    std::cout << std::endl << "ERROR indexedMatchesUtils::import(...)" << std::endl
+      << "with : " << fileName << std::endl;
+    bOk = false;
+  }
+  return bOk;
+}
+}  // namespace matching
+}  // namespace openMVG
+
+#endif // #define OPENMVG_MATCHING_IND_MATCH_UTILS_H