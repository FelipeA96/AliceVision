
// Copyright (c) 2015 Pierre MOULON.

// This Source Code Form is subject to the terms of the Mozilla Public
// License, v. 2.0. If a copy of the MPL was not distributed with this
// file, You can obtain one at http://mozilla.org/MPL/2.0/.

#pragma once

#include "reconstructed_regions.hpp"
#include "LocalizationResult.hpp"
#include "ILocalizer.hpp"
#include "BoundedBuffer.hpp"

#include <openMVG/features/image_describer.hpp>
#include <openMVG/sfm/sfm_data.hpp>
#include <openMVG/sfm/pipelines/localization/SfM_Localizer.hpp>
#include <openMVG/stl/stlMap.hpp>
#include <openMVG/voctree/vocabulary_tree.hpp>
#include <openMVG/voctree/database.hpp>
#include <openMVG/matching/matcher_kdtree_flann.hpp>
#include <openMVG/matching/regions_matcher.hpp>
#include <flann/algorithms/dist.h>

#define USE_SIFT_FLOAT 0


namespace openMVG {
namespace localization {

//@fixme find a better place or maje the class template?
typedef openMVG::features::Descriptor<float, 128> DescriptorFloat;
#if USE_SIFT_FLOAT
typedef Reconstructed_Regions<features::SIOPointFeature, float, 128> Reconstructed_RegionsT;
#else
typedef Reconstructed_Regions<features::SIOPointFeature, unsigned char, 128> Reconstructed_RegionsT;
#endif

struct FrameData
{
  FrameData(const LocalizationResult &locResult, const Reconstructed_RegionsT::RegionsT &regions)
    : _locResult(locResult)
  {
    // copy the regions
    _regionsWith3D._regions = regions;
    
    // now we need to filter out and keep only the regions with 3D data associated
    const auto &associationIDs = _locResult.getIndMatch3D2D();
    const auto &inliers = _locResult.getInliers();
    
    // feature in image are <featureID, point3Did> associations
    std::vector<FeatureInImage> featuresInImage;
    featuresInImage.reserve(inliers.size());
    
    for(const auto &idx : inliers)
    {
      assert(idx < associationIDs.size());
      // association is a pait <point3dID, point2dID>
      const auto &association = associationIDs[idx];
      
      // add it to featuresInImage
      featuresInImage.emplace_back(association.second, association.first);
    }
    
    _regionsWith3D.filterRegions(featuresInImage);
  }
  
  LocalizationResult _locResult;
  Reconstructed_RegionsT _regionsWith3D;
};



class VoctreeLocalizer : public ILocalizer
{

public:
  enum Algorithm : int { FirstBest=0, BestResult=1, AllResults=2, Cluster=3};
  static Algorithm initFromString(const std::string &value);
  
public:
  struct Parameters : LocalizerParameters
  {

    Parameters() : LocalizerParameters(), 
      _useGuidedMatching(false),
      _algorithm(Algorithm::AllResults),
      _numResults(4),
      _maxResults(10),
      _numCommonViews(3),
      _ccTagUseCuda(true),
      _matchingError(std::numeric_limits<double>::infinity()),
      _bufferSize(10),
      _useFrameBufferMatching(false)
    { }
    
<<<<<<< HEAD
    bool _useGuidedMatching;    //< Enable/disable guided matching when matching images
    Algorithm _algorithm;       //< algorithm to use for localization
    std::size_t _numResults;    //< number of best matching images to retrieve from the database
    std::size_t _maxResults;    //< for algorithm AllResults, it stops the image matching when this number of matched images is reached
    std::size_t _numCommonViews;//< number minimum common images in which a point must be seen to be used in cluster tracking
    bool _ccTagUseCuda;         //< ccTag-CUDA cannot process frames at different resolutions ATM, so set to false if localizer is used on images of differing sizes
    double _matchingError;	//< maximum reprojection error allowed for image matching with geometric validation
    std::size_t _bufferSize;	//< maximum capacity of the frame buffer
    bool _useFrameBufferMatching;            //< enable matching with frame buffer
=======
    bool _useGuidedMatching;      //< Enable/disable guided matching when matching images
    Algorithm _algorithm;         //< algorithm to use for localization
    std::size_t _numResults;      //< number of best matching images to retrieve from the database
    std::size_t _maxResults;      //< for algorithm AllResults, it stops the image matching when this number of matched images is reached
    std::size_t _numCommonViews;  //< number minimum common images in which a point must be seen to be used in cluster tracking
    bool _ccTagUseCuda;           //< ccTag-CUDA cannot process frames at different resolutions ATM, so set to false if localizer is used on images of differing sizes
    double _matchingError;	  //< maximum reprojection error allowed for image matching with geometric validation
>>>>>>> 50116620
  };
  
public:
  
  /**
   * @brief Initialize a localizer based on a vocabulary tree
   * 
   * @param[in] sfmFilePath The path to the sfmdata file containing the scene 
   * reconstruction.
   * @param[in] descriptorsFolder The path to the directory containing the features 
   * of the scene (.desc and .feat files).
   * @param[in] vocTreeFilepath The path to the vocabulary tree (usually a .tree file).
   * @param[in] weightsFilepath Optional path to the weights of the vocabulary 
   * tree (usually a .weights file), if not provided the weights will be recomputed 
   * when all the documents are added.
   * @param[in] useSIFT_CCTAG Optional and enabled only if the CCTAG are available. 
   * It enable the use of combined SIFT and CCTAG features.
   */
  VoctreeLocalizer(const std::string &sfmFilePath,
                   const std::string &descriptorsFolder,
                   const std::string &vocTreeFilepath,
                   const std::string &weightsFilepath
#ifdef HAVE_CCTAG
                   , bool useSIFT_CCTAG
#endif
                  );
  
  /**
   * @brief Just a wrapper around the different localization algorithm, the algorithm
   * used to localized is chosen using \p param._algorithm. This version extract the
   * sift features from the query image.
   * 
   * @param[in] imageGrey The input greyscale image.
   * @param[in] param The parameters for the localization.
   * @param[in] useInputIntrinsics Uses the \p queryIntrinsics as known calibration.
   * @param[in,out] queryIntrinsics Intrinsic parameters of the camera, they are used if the
   * flag useInputIntrinsics is set to true, otherwise they are estimated from the correspondences.
   * @param[out] localizationResult The localization result containing the pose and the associations.
   * @param[in] imagePath Optional complete path to the image, used only for debugging purposes.
   * @return  true if the image has been successfully localized.
   */
  bool localize(const image::Image<unsigned char> & imageGrey,
                const LocalizerParameters *param,
                bool useInputIntrinsics,
                cameras::Pinhole_Intrinsic_Radial_K3 &queryIntrinsics,
                LocalizationResult &localizationResult, 
                const std::string& imagePath = std::string());

  /**
   * @brief Just a wrapper around the different localization algorithm, the algorithm
   * used to localized is chosen using \p param._algorithm. This version takes as
   * input the sift feature already extracted.
   * 
   * @param[in] genQueryRegions The input features of the query image
   * @param[in] imageSize The size of the input image
   * @param[in] param The parameters for the localization.
   * @param[in] useInputIntrinsics Uses the \p queryIntrinsics as known calibration.
   * @param[in,out] queryIntrinsics Intrinsic parameters of the camera, they are used if the
   * flag useInputIntrinsics is set to true, otherwise they are estimated from the correspondences.
   * @param[out] localizationResult The localization result containing the pose and the associations.
   * @param[in] imagePath Optional complete path to the image, used only for debugging purposes.
   * @return  true if the image has been successfully localized.
   */
  bool localize(const std::unique_ptr<features::Regions> &genQueryRegions,
                const std::pair<std::size_t, std::size_t> &imageSize,
                const LocalizerParameters *param,
                bool useInputIntrinsics,
                cameras::Pinhole_Intrinsic_Radial_K3 &queryIntrinsics,
                LocalizationResult & localizationResult,
                const std::string& imagePath = std::string());
  
  
  bool localizeRig(const std::vector<image::Image<unsigned char> > & vec_imageGrey,
                   const LocalizerParameters *param,
                   std::vector<cameras::Pinhole_Intrinsic_Radial_K3 > &vec_queryIntrinsics,
                   const std::vector<geometry::Pose3 > &vec_subPoses,
                   geometry::Pose3 &rigPose,
                   std::vector<LocalizationResult> & vec_locResults);
  
  bool localizeRig(const std::vector<std::unique_ptr<features::Regions> > & vec_queryRegions,
                   const std::vector<std::pair<std::size_t, std::size_t> > &vec_imageSize,
                   const LocalizerParameters *param,
                   std::vector<cameras::Pinhole_Intrinsic_Radial_K3 > &vec_queryIntrinsics,
                   const std::vector<geometry::Pose3 > &vec_subPoses,
                   geometry::Pose3 &rigPose,
                   std::vector<LocalizationResult>& vec_locResults);


#ifdef HAVE_OPENGV
  bool localizeRig_opengv(const std::vector<std::unique_ptr<features::Regions> > & vec_queryRegions,
                          const std::vector<std::pair<std::size_t, std::size_t> > &imageSize,
                          const LocalizerParameters *parameters,
                          std::vector<cameras::Pinhole_Intrinsic_Radial_K3 > &vec_queryIntrinsics,
                          const std::vector<geometry::Pose3 > &vec_subPoses,
                          geometry::Pose3 &rigPose,
                          std::vector<LocalizationResult>& vec_locResults);
#endif
  
  bool localizeRig_naive(const std::vector<std::unique_ptr<features::Regions> > & vec_queryRegions,
                        const std::vector<std::pair<std::size_t, std::size_t> > &imageSize,
                        const LocalizerParameters *parameters,
                        std::vector<cameras::Pinhole_Intrinsic_Radial_K3 > &vec_queryIntrinsics,
                        const std::vector<geometry::Pose3 > &vec_subPoses,
                        geometry::Pose3 &rigPose,
                        std::vector<LocalizationResult>& vec_locResults);

  /**
   * @brief Try to localize an image in the database: it queries the database to 
   * retrieve \p numResults matching images and it tries to localize the query image
   * wrt the retrieve images in order of their score taking the first best result.
   *
   * @param[in] siftQueryRegions The input features of the query image
   * @param[in] imageSize The size of the input image
   * @param[in] param The parameters for the localization
   * @param[in] useInputIntrinsics Uses the \p queryIntrinsics as known calibration
   * @param[in,out] queryIntrinsics Intrinsic parameters of the camera, they are used if the
   * flag useInputIntrinsics is set to true, otherwise they are estimated from the correspondences.
   * @param[out] pose The camera pose
   * @param[out] resection_data the 2D-3D correspondences used to compute the pose
   * @param[out] associationIDs the ids of the 2D-3D correspondences used to compute the pose
   * @return true if the localization is successful
   */
  bool localizeFirstBestResult(const features::SIFT_Regions &siftQueryRegions,
                               const std::pair<std::size_t, std::size_t> imageSize,
                               const Parameters &param,
                               bool useInputIntrinsics,
                               cameras::Pinhole_Intrinsic_Radial_K3 &queryIntrinsics,
                               LocalizationResult &localizationResult,
                               const std::string& imagePath = std::string());

  /**
   * @brief Try to localize an image in the database: it queries the database to 
   * retrieve \p numResults matching images and it tries to localize the query image
   * wrt the retrieve images in order of their score, collecting all the 2d-3d correspondences
   * and performing the resection with all these correspondences
   *
   * @param[in] siftQueryRegions The input features of the query image
   * @param[in] imageSize The size of the input image
   * @param[in] param The parameters for the localization
   * @param[in] useInputIntrinsics Uses the \p queryIntrinsics as known calibration
   * @param[in,out] queryIntrinsics Intrinsic parameters of the camera, they are used if the
   * flag useInputIntrinsics is set to true, otherwise they are estimated from the correspondences.
   * @param[out] pose The camera pose
   * @param[out] resection_data the 2D-3D correspondences used to compute the pose
   * @param[out] associationIDs the ids of the 2D-3D correspondences used to compute the pose
   * @return true if the localization is successful
   */
  bool localizeAllResults(const features::SIFT_Regions &siftQueryRegions,
                          const std::pair<std::size_t, std::size_t> imageSize,
                          const Parameters &param,
                          bool useInputIntrinsics,
                          cameras::Pinhole_Intrinsic_Radial_K3 &queryIntrinsics,
                          LocalizationResult &localizationResult,
                          const std::string& imagePath = std::string());
  
  
  /**
   * @brief Retrieve matches to all images of the database.
   *
   * @param[in] siftQueryRegions
   * @param[in] imageSize
   * @param[in] param
   * @param[in] useInputIntrinsics
   * @param[in] queryIntrinsics
   * @param[out] occurences
   * @param[out] pt2D output matrix of 2D points
   * @param[out] pt3D output matrix of 3D points
   * @param[out] matchedImages image matches output
   * @param[in] imagePath
   */
  void getAllAssociations(const features::SIFT_Regions &siftQueryRegions,
                          const std::pair<std::size_t, std::size_t> &imageSize,
                          const Parameters &param,
                          bool useInputIntrinsics,
                          const cameras::Pinhole_Intrinsic_Radial_K3 &queryIntrinsics,
                          std::map< std::pair<IndexT, IndexT>, std::size_t > &occurences,
                          Mat &pt2D,
                          Mat &pt3D,
                          std::vector<voctree::DocMatch>& matchedImages,
                          const std::string& imagePath = std::string()) const;

private:
  /**
   * @brief Load the vocabulary tree.

   * @param[in] vocTreeFilepath The path to the directory containing the features 
   * of the scene (.desc and .feat files).
   * @param[in] weightsFilepath weightsFilepath Optional path to the weights of the vocabulary 
   * tree (usually a .weights file), if not provided the weights will be recomputed 
   * when all the documents are added.
   * @param[in] feat_directory The path to the directory containing the features 
   * of the scene (.desc and .feat files).
   * @return true if everything went ok
   */
  bool initDatabase(const std::string & vocTreeFilepath,
                                    const std::string & weightsFilepath,
                                    const std::string & feat_directory);

#if USE_SIFT_FLOAT
  typedef flann::L2<float> MetricT;
  typedef matching::ArrayMatcher_Kdtree_Flann<float, MetricT> MatcherT;
#else
  typedef flann::L2<unsigned char> MetricT;
  typedef matching::ArrayMatcher_Kdtree_Flann<unsigned char, MetricT> MatcherT;
#endif
  bool robustMatching(matching::RegionsMatcherT<MatcherT> & matcher, 
                      const cameras::IntrinsicBase * queryIntrinsics,// the intrinsics of the image we are using as reference
                      const Reconstructed_RegionsT::RegionsT & regionsToMatch,
                      const cameras::IntrinsicBase * matchedIntrinsics,
                      const float fDistRatio,
                      const double matchingError,
                      const bool b_guided_matching,
                      const std::pair<size_t,size_t> & imageSizeI,     // size of the image in matcher  
                      const std::pair<size_t,size_t> & imageSizeJ,     // size of the query image
                      std::vector<matching::IndMatch> & vec_featureMatches,
                      robust::EROBUST_ESTIMATOR estimator = robust::ROBUST_ESTIMATOR_ACRANSAC) const;
  
  void getAssociationsFromBuffer(matching::RegionsMatcherT<MatcherT> & matcher,
                                 const std::pair<std::size_t, std::size_t> imageSize,
                                 const Parameters &param,
                                 bool useInputIntrinsics,
                                 const cameras::Pinhole_Intrinsic_Radial_K3 &queryIntrinsics,
                                 std::map< std::pair<IndexT, IndexT>, std::size_t > &occurences,
                                 const std::string& imagePath = std::string()) const;
  
  /**
   * @brief Load all the Descriptors who have contributed to the reconstruction.
   * deprecated.. now inside initDatabase
   */
  bool loadReconstructionDescriptors(
    const sfm::SfM_Data & sfm_data,
    const std::string & feat_directory);
  
  
public:
  
  // for each view index, it contains the features and descriptors that have an
  // associated 3D point
  Hash_Map<IndexT, Reconstructed_RegionsT > _regions_per_view;
  
  // the feature extractor
  // @fixme do we want a generic image describer?
//  features::SIFT_float_describer _image_describer;
  features::Image_describer* _image_describer;
  
  // the vocabulary tree used to generate the database and the visual images for
  // the query images
  voctree::VocabularyTree<DescriptorFloat> _voctree;
  
  // the database that stores the visual word representation of each image of
  // the original dataset
  voctree::Database _database;
  
  BoundedBuffer<FrameData> _frameBuffer;
  
};

/**
 * @brief Print the name of the algorithm
 */
std::ostream& operator<<(std::ostream& os, VoctreeLocalizer::Algorithm a);

/**
 * @brief Get the type of algorithm from an integer
 */
std::istream& operator>>(std::istream &in, VoctreeLocalizer::Algorithm &a);


} // localization
} // openMVG<|MERGE_RESOLUTION|>--- conflicted
+++ resolved
@@ -94,25 +94,15 @@
       _useFrameBufferMatching(false)
     { }
     
-<<<<<<< HEAD
-    bool _useGuidedMatching;    //< Enable/disable guided matching when matching images
-    Algorithm _algorithm;       //< algorithm to use for localization
-    std::size_t _numResults;    //< number of best matching images to retrieve from the database
-    std::size_t _maxResults;    //< for algorithm AllResults, it stops the image matching when this number of matched images is reached
-    std::size_t _numCommonViews;//< number minimum common images in which a point must be seen to be used in cluster tracking
-    bool _ccTagUseCuda;         //< ccTag-CUDA cannot process frames at different resolutions ATM, so set to false if localizer is used on images of differing sizes
-    double _matchingError;	//< maximum reprojection error allowed for image matching with geometric validation
-    std::size_t _bufferSize;	//< maximum capacity of the frame buffer
-    bool _useFrameBufferMatching;            //< enable matching with frame buffer
-=======
-    bool _useGuidedMatching;      //< Enable/disable guided matching when matching images
-    Algorithm _algorithm;         //< algorithm to use for localization
-    std::size_t _numResults;      //< number of best matching images to retrieve from the database
-    std::size_t _maxResults;      //< for algorithm AllResults, it stops the image matching when this number of matched images is reached
-    std::size_t _numCommonViews;  //< number minimum common images in which a point must be seen to be used in cluster tracking
-    bool _ccTagUseCuda;           //< ccTag-CUDA cannot process frames at different resolutions ATM, so set to false if localizer is used on images of differing sizes
-    double _matchingError;	  //< maximum reprojection error allowed for image matching with geometric validation
->>>>>>> 50116620
+    bool _useGuidedMatching;        //< Enable/disable guided matching when matching images
+    Algorithm _algorithm;           //< algorithm to use for localization
+    size_t _numResults;             //< number of best matching images to retrieve from the database
+    size_t _maxResults;             //< for algorithm AllResults, it stops the image matching when this number of matched images is reached
+    size_t _numCommonViews;         //< number minimum common images in which a point must be seen to be used in cluster tracking
+    bool _ccTagUseCuda;             //< ccTag-CUDA cannot process frames at different resolutions ATM, so set to false if localizer is used on images of differing sizes
+    double _matchingError;          //< maximum reprojection error allowed for image matching with geometric validation
+    std::size_t _bufferSize;        //< maximum capacity of the frame buffer
+    bool _useFrameBufferMatching;   //< enable matching with frame buffer
   };
   
 public:
@@ -210,7 +200,7 @@
                           geometry::Pose3 &rigPose,
                           std::vector<LocalizationResult>& vec_locResults);
 #endif
-  
+
   bool localizeRig_naive(const std::vector<std::unique_ptr<features::Regions> > & vec_queryRegions,
                         const std::vector<std::pair<std::size_t, std::size_t> > &imageSize,
                         const LocalizerParameters *parameters,
@@ -218,6 +208,7 @@
                         const std::vector<geometry::Pose3 > &vec_subPoses,
                         geometry::Pose3 &rigPose,
                         std::vector<LocalizationResult>& vec_locResults);
+
 
   /**
    * @brief Try to localize an image in the database: it queries the database to 
